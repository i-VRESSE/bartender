--- conflicted
+++ resolved
@@ -18,21 +18,14 @@
 ) -> None:
     """Sync state of job from scheduler to database.
 
-<<<<<<< HEAD
-    :param job: Job instance.
-    :param job_dao: JobDAO object.
-    :param destination: Job destination used to submit job.
-    :param job_root_dir: Directory where all jobs can be found.
-    :param file_staging_queue: When scheduler reports job is complete.
-        The output files need to be copied back.
-        Use queue to perform download outside request/response handling.
-=======
     Args:
         job: Job instance.
         job_dao: JobDAO object.
         destination: Job destination used to submit job.
         job_root_dir: Directory where all jobs can be found.
->>>>>>> d40d62b7
+        file_staging_queue: When scheduler reports job is complete.
+            The output files need to be copied back.
+            Use queue to perform download outside request/response handling.
     """
     if job.state not in CompletedStates and job.internal_id is not None:
         state = await destination.scheduler.state(job.internal_id)
@@ -63,9 +56,10 @@
     ):
         """Contruct with non job specific arguments.
 
-        :param job_dao: Object to update jobs in database.
-        :param job_root_dir: In which directory the job directory was made.
-        :param file_staging_queue: Queue used to defer downloading.
+        Args:
+            job_dao: Object to update jobs in database.
+            job_root_dir: In which directory the job directory was made.
+            file_staging_queue: Queue used to defer downloading.
         """
         self.job_dao = job_dao
         self.job_root_dir = job_root_dir
@@ -79,10 +73,12 @@
     ) -> None:
         """Perform update with job specific arguments.
 
-        :param job: Job for which new state should be set.
-        :param state: The new state, most likely retrieved from a scheduler.
-        :param filesystem: Filesystem on which scheduler executed the job.
-            Where the output files of the job reside.
+        Args:
+            job: Job for which new state should be set.
+            state: The new state, most likely retrieved from a
+                scheduler.
+            filesystem: Filesystem on which scheduler executed the job.
+                Where the output files of the job reside.
         """
         if job.state != state and job.id is not None and job.state != "staging_out":
             if state in CompletedStates:
@@ -111,21 +107,14 @@
 ) -> None:
     """Sync state of jobs from scheduler to database.
 
-<<<<<<< HEAD
-    :param jobs: Job instances.
-    :param destinations: Job destinations.
-    :param job_dao: JobDAO object.
-    :param job_root_dir: Directory where all jobs can be found.
-    :param file_staging_queue: When scheduler reports job is complete.
-        The output files need to be copied back.
-        Use queue to perform download outside request/response handling.
-=======
     Args:
         jobs: Job instances.
         destinations: Job destinations.
         job_dao: JobDAO object.
         job_root_dir: Directory where all jobs can be found.
->>>>>>> d40d62b7
+        file_staging_queue: When scheduler reports job is complete.
+            The output files need to be copied back.
+            Use queue to perform download outside request/response handling.
     """
     jobs2sync = [
         job
@@ -199,14 +188,17 @@
     1. Download files from job on `filesystem` to `job_root_dir/job.id`.
     2. Update state of job in db to `state`.
 
-    :param job: Completed job to download for.
-    :param job_dao: Object to interact with database.
-    :param state: The new state to set.
-    :param filesystem: File system where job wrote its output files.
-    :param job_root_dir: Directory on server where this Python process is running.
-        A subdirectory of this is the job directory
-        and the destination to copy files to.
-    :return: Function that can be passed to `FileStagingQueue.put(item)`.
+    Args:
+        job: Completed job to download for.
+        job_dao: Object to interact with database.
+        state: The new state to set.
+        filesystem: File system where job wrote its output files.
+        job_root_dir: Directory on server where this Python process is
+            running. A subdirectory of this is the job directory and the
+            destination to copy files to.
+
+    Returns:
+        Function that can be passed to `FileStagingQueue.put(item)`.
     """
     # TODO instead of passing function to queue,
     # pass just the (job.id, state and destination_name)
