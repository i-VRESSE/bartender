from pathlib import Path
<<<<<<< HEAD
from typing import Annotated, Tuple

from fastapi import APIRouter, Depends, HTTPException
from fastapi.responses import FileResponse, PlainTextResponse
=======
from typing import Annotated, Literal, Optional, Type, Union

from fastapi import APIRouter, BackgroundTasks, Depends, HTTPException, Query
from fastapi.responses import FileResponse
from fs.copy import copy_fs
from fs.osfs import OSFS
from fs.tarfs import TarFS
from fs.walk import Walker
from fs.zipfs import ZipFS
>>>>>>> 60ed012c
from pydantic import PositiveInt
from sqlalchemy.exc import NoResultFound
from starlette import status

from bartender.async_utils import async_wrap
from bartender.context import CurrentContext, get_job_root_dir
from bartender.db.dao.job_dao import CurrentJobDAO
from bartender.db.models.job_model import CompletedStates, Job
from bartender.filesystem.walk_dir import DirectoryItem, walk_dir
from bartender.filesystems.queue import CurrentFileOutStagingQueue
from bartender.web.api.job.schema import JobModelDTO
from bartender.web.api.job.sync import sync_state, sync_states
from bartender.web.users.manager import CurrentUser

router = APIRouter()


@router.get("/", response_model=list[JobModelDTO])
async def retrieve_jobs(  # noqa: WPS211
    job_dao: CurrentJobDAO,
    user: CurrentUser,
    context: CurrentContext,
    file_staging_queue: CurrentFileOutStagingQueue,
    limit: int = 10,
    offset: int = 0,
) -> list[Job]:
    """Retrieve all jobs of user from the database.

    Args:
        limit: limit of jobs.
        offset: offset of jobs.
        job_dao: JobDAO object.
        user: Current active user.
        context: Context with destinations.
        file_staging_queue: When scheduler reports job is complete.
            The output files need to be copied back.
            Use queue to perform download outside request/response handling.

    Returns:
        stream of jobs.
    """
    # TODO now list jobs that user submitted,
    # later also list jobs which are visible by admin
    # or are shared with current user
    jobs = await job_dao.get_all_jobs(limit=limit, offset=offset, user=user)
    # get current state for each job from scheduler
    await sync_states(
        jobs,
        context.destinations,
        job_dao,
        file_staging_queue,
    )
    return jobs


@router.get("/{jobid}", response_model=JobModelDTO)
async def retrieve_job(
    jobid: int,
    job_dao: CurrentJobDAO,
    user: CurrentUser,
    context: CurrentContext,
    file_staging_queue: CurrentFileOutStagingQueue,
) -> Job:
    """Retrieve specific job from the database.

    Args:
        jobid: identifier of job instance.
        job_dao: JobDAO object.
        user: Current active user.
        context: Context with destinations.
        file_staging_queue: When scheduler reports job is complete.
            The output files need to be copied back.
            Use queue to perform download outside request/response handling.

    Raises:
        HTTPException: When job is not found or user is not allowed to see job.

    Returns:
        job models.
    """
    try:
        # TODO now gets job that user submitted,
        # later also list jobs which are visible by admin
        # or are shared with current user
        # TODO When job has state==ok then include URL to applications result page
        # TODO When job has state==error then include URL to error page
        job = await job_dao.get_job(jobid=jobid, user=user)
        if job.destination is not None:
            destination = context.destinations[job.destination]
            await sync_state(
                job,
                job_dao,
                destination,
                file_staging_queue,
            )
        return job
    except NoResultFound as exc:
        raise HTTPException(
            status_code=status.HTTP_404_NOT_FOUND,
            detail="Job not found",
        ) from exc


def get_job_dir(
    jobid: int,
    job_root_dir: Annotated[Path, Depends(get_job_root_dir)],
) -> Path:
    """Get directory where input and output files of a job reside.

    Args:
        jobid: The job identifier.
        job_root_dir: Directory in which all jobs are stored.

    Returns:
        Directory of job.
    """
    job_dir = job_root_dir / str(jobid)
    # TODO check it exist and is directory
    # unable to use pydantic.types.DirectoryPath as raises:
    # AttributeError: type object 'DirectoryPath' has no attribute '_flavour'
    return Path(job_dir)


def get_dir_of_completed_job(
    job: Annotated[Job, Depends(retrieve_job)],
    job_dir: Annotated[Path, Depends(get_job_dir)],
) -> Path:
    """Get directory of a completed job.

    Args:
        job: A job in any state.
        job_dir: Directory of job.

    Raises:
        HTTPException: When job is not completed.

    Returns:
        Directory of a completed job.
    """
    if job.state not in CompletedStates:
        raise HTTPException(
            status_code=status.HTTP_425_TOO_EARLY,
            detail="Job has not completed",
        )
    return job_dir


CurrentCompletedJobDir = Annotated[Path, Depends(get_dir_of_completed_job)]


@router.get("/{jobid}/files/{path:path}")
def retrieve_job_files(
    path: str,
    job_dir: CurrentCompletedJobDir,
) -> FileResponse:
    """Retrieve files from a completed job.

    Args:
        path: Path to file that job has produced.
        job_dir: Directory with job output files.

    Raises:
        HTTPException: When file is not found or is outside job directory.

    Returns:
        The file content.
    """
    try:
        full_path = (job_dir / path).expanduser().resolve(strict=True)
        if not full_path.is_relative_to(job_dir):
            raise FileNotFoundError()
        if not full_path.is_file():
            raise FileNotFoundError()
    except FileNotFoundError as exc:
        raise HTTPException(
            status_code=status.HTTP_404_NOT_FOUND,
            detail="File not found",
        ) from exc
    return FileResponse(
        full_path,
        filename=path,
        # Allow browser to render file,
        # instead of always presenting save as dialog.
        content_disposition_type="inline",
    )


CurrentJob = Annotated[Job, Depends(retrieve_job)]


async def get_completed_logs(
    job_dir: CurrentCompletedJobDir,
    job: CurrentJob,
    context: CurrentContext,
) -> Tuple[str, str]:
    """Get the standard output and error of a completed job.

    Args:
        job_dir: Directory with job output files.
        job: The job.
        context: Context with destinations.

    Raises:
        ValueError: When job has no destination.

    Returns:
        The standard output and error.
    """
    if not job.destination or not job.internal_id:
        raise ValueError("Job has no destination")
    destination = context.destinations[job.destination]
    return await destination.scheduler.logs(job.internal_id, job_dir)


CurrentLogs = Annotated[Tuple[str, str], Depends(get_completed_logs)]


@router.get("/{jobid}/stdout", response_class=PlainTextResponse)
async def retrieve_job_stdout(
    logs: CurrentLogs,
) -> str:
    """Retrieve the jobs standard output.

    Args:
        logs: The standard output and error of a completed job.

    Returns:
        Content of standard output.
    """
    return logs[0]


@router.get("/{jobid}/stderr", response_class=PlainTextResponse)
def retrieve_job_stderr(
    logs: CurrentLogs,
) -> str:
    """Retrieve the jobs standard error.

    Args:
        logs: The standard output and error of a completed job.

    Returns:
        Content of standard error.
    """
    return logs[1]


@router.get(
    "/{jobid}/directories",
    response_model_exclude_none=True,
)
async def retrieve_job_directories(
    job_dir: CurrentCompletedJobDir,
    max_depth: PositiveInt = 1,
) -> DirectoryItem:
    """List directory contents of a job.

    Args:
        max_depth: Number of directories to traverse into.
        job_dir: The job directory.

    Returns:
        DirectoryItem: Listing of files and directories.
    """
    return await walk_dir(job_dir, job_dir, max_depth)


@router.get(
    "/{jobid}/directories/{path:path}",
    response_model_exclude_none=True,
)
async def retrieve_job_directories_from_path(
    path: str,
    job_dir: CurrentCompletedJobDir,
    max_depth: PositiveInt = 1,
) -> DirectoryItem:
    """List directory contents of a job.

    Args:
        path: Sub directory inside job directory to start from.
        max_depth: Number of directories to traverse into.
        job_dir: The job directory.

    Returns:
        DirectoryItem: Listing of files and directories.
    """
    subdirectory = _parse_subdirectory(path, job_dir)
    current_depth = len(subdirectory.relative_to(job_dir).parts)
    return await walk_dir(subdirectory, job_dir, current_depth + max_depth)


def _remove_archive(filename: str) -> None:
    """Remove archive after file response.

    Args:
        filename: path to the file that should be removed.
    """
    Path(filename).unlink()


ArchiveFormats = Literal[".zip", ".tar", ".tar.xz", ".tar.gz", ".tar.bz2"]


@router.get(
    "/{jobid}/archive",
    responses={200: {"content": {"application/octet-stream": {}}}},
)
async def retrieve_job_directory_as_archive(
    job_dir: CurrentCompletedJobDir,
    background_tasks: BackgroundTasks,
    archive_format: ArchiveFormats = ".zip",
    exclude: Optional[list[str]] = Query(default=None),
    exclude_dirs: Optional[list[str]] = Query(default=None),
    # Note: also tried to with include (filter & filter_dirs) but that can be
    # unintuitive. e.g. include_dirs=['output'] doesn't return subdirs of
    # /output that are not also called output. Might improve when globs will be
    # supported in next release (already documented):
    # https://github.com/PyFilesystem/pyfilesystem2/pull/464
) -> FileResponse:
    """Download contents of job directory as archive.

    Args:
        job_dir: The job directory.
        background_tasks: FastAPI mechanism for post-processing tasks
        archive_format: Format to use for archive. Supported formats are '.zip', '.tar',
            '.tar.xz', '.tar.gz', '.tar.bz2'
        exclude: list of filename patterns that should be excluded from archive.
        exclude_dirs: list of directory patterns that should be excluded from archive.

    Returns:
        FileResponse: Archive containing the content of job_dir

    """
    dst_fs = _parse_archive_format(archive_format)
    archive_fn = str(job_dir.with_suffix(archive_format))
    with (  # noqa: WPS316
        OSFS(str(job_dir)) as src,
        dst_fs(archive_fn, write=True) as dst,
    ):
        await async_wrap(copy_fs)(
            src,
            dst,
            walker=Walker(exclude=exclude, exclude_dirs=exclude_dirs),
        )

    background_tasks.add_task(_remove_archive, archive_fn)

    return_fn = Path(archive_fn).name
    return FileResponse(archive_fn, filename=return_fn)


def _parse_archive_format(
    archive_format: ArchiveFormats,
) -> Union[Type[ZipFS], Type[TarFS]]:
    if archive_format == ".zip":
        return ZipFS
    return TarFS


@router.get("/{jobid}/archive/{path:path}")
async def retrieve_job_subdirectory_as_archive(  # noqa: WPS211
    path: str,
    job_dir: CurrentCompletedJobDir,
    background_tasks: BackgroundTasks,
    archive_format: ArchiveFormats = ".zip",
    exclude: Optional[list[str]] = Query(default=None),
    exclude_dirs: Optional[list[str]] = Query(default=None),
) -> FileResponse:
    """Download job output as archive.

    Args:
        path: Sub directory inside job directory to start from.
        job_dir: The job directory.
        background_tasks: FastAPI mechanism for post-processing tasks
        archive_format: Format to use for archive. Supported formats are '.zip',
            '.tar', '.tar.xz', '.tar.gz', '.tar.bz2'
        exclude: list of filename patterns that should be excluded from archive.
        exclude_dirs: list of directory patterns that should be excluded from archive.

    Returns:
        FileResponse: Archive containing the output of job_dir

    """
    subdirectory = _parse_subdirectory(path, job_dir)
    return await retrieve_job_directory_as_archive(
        subdirectory,
        background_tasks,
        archive_format=archive_format,
        exclude=exclude,
        exclude_dirs=exclude_dirs,
    )


def _parse_subdirectory(path: str, job_dir: Path) -> Path:
    try:
        subdirectory = (job_dir / path).expanduser().resolve(strict=True)
        if not subdirectory.is_relative_to(job_dir):
            raise FileNotFoundError()
        if not subdirectory.is_dir():
            raise FileNotFoundError()
    except FileNotFoundError as exc:
        raise HTTPException(
            status_code=status.HTTP_404_NOT_FOUND,
            detail="File not found",
        ) from exc

    return subdirectory<|MERGE_RESOLUTION|>--- conflicted
+++ resolved
@@ -1,20 +1,13 @@
 from pathlib import Path
-<<<<<<< HEAD
-from typing import Annotated, Tuple
-
-from fastapi import APIRouter, Depends, HTTPException
+from typing import Annotated, Literal, Optional, Tuple, Type, Union
+
+from fastapi import APIRouter, BackgroundTasks, Depends, HTTPException, Query
 from fastapi.responses import FileResponse, PlainTextResponse
-=======
-from typing import Annotated, Literal, Optional, Type, Union
-
-from fastapi import APIRouter, BackgroundTasks, Depends, HTTPException, Query
-from fastapi.responses import FileResponse
 from fs.copy import copy_fs
 from fs.osfs import OSFS
 from fs.tarfs import TarFS
 from fs.walk import Walker
 from fs.zipfs import ZipFS
->>>>>>> 60ed012c
 from pydantic import PositiveInt
 from sqlalchemy.exc import NoResultFound
 from starlette import status
