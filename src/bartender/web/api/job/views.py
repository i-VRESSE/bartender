from pathlib import Path
from typing import List

from fastapi import APIRouter, Depends, HTTPException
from fastapi.responses import FileResponse
from sqlalchemy.exc import NoResultFound
from starlette import status

from bartender.context import Context, get_context, get_job_root_dir
from bartender.db.dao.job_dao import JobDAO
from bartender.db.models.job_model import Job
from bartender.db.models.user import User
from bartender.web.api.job.schema import JobModelDTO
from bartender.web.api.job.sync import sync_state, sync_states
from bartender.web.users.manager import current_active_user

router = APIRouter()


@router.get("/", response_model=List[JobModelDTO])
async def retrieve_jobs(
    limit: int = 10,
    offset: int = 0,
    job_dao: JobDAO = Depends(),
    user: User = Depends(current_active_user),
    context: Context = Depends(get_context),
) -> List[Job]:
    """Retrieve all jobs of user from the database.

    Args:
        limit: limit of jobs.
        offset: offset of jobs.
        job_dao: JobDAO object.
        user: Current active user.
        context: Context with destinations.

    Returns:
        stream of jobs.
    """
    # TODO now list jobs that user submitted,
    # later also list jobs which are visible by admin
    # or are shared with current user
    jobs = await job_dao.get_all_jobs(limit=limit, offset=offset, user=user)
    # get current state for each job from scheduler
    await sync_states(jobs, context.destinations, job_dao, context.job_root_dir)
    return jobs


@router.get("/{jobid}", response_model=JobModelDTO)
async def retrieve_job(
    jobid: int,
    job_dao: JobDAO = Depends(),
    user: User = Depends(current_active_user),
    context: Context = Depends(get_context),
) -> Job:
    """Retrieve specific job from the database.

    Args:
        jobid: identifier of job instance.
        job_dao: JobDAO object.
        user: Current active user.
        context: Context with destinations.

    Raises:
        HTTPException: When job is not found or user is not allowed to see job.

    Returns:
        job models.
    """
    try:
        # TODO now get job that user submitted,
        # later also list jobs which are visible by admin
        # or are shared with current user
        # TODO When job has state==ok then include URL to applications result page
        # TODO When job has state==error then include URL to error page
        job = await job_dao.get_job(jobid=jobid, user=user)
        if job.destination is not None:
            destination = context.destinations[job.destination]
            # TODO perform syncing of states in background task
            # sync can include downloading of big job dir from remote to local,
            await sync_state(job, job_dao, destination, context.job_root_dir)
        return job
    except NoResultFound as exc:
        raise HTTPException(
            status_code=status.HTTP_404_NOT_FOUND,
            detail="Job not found",
        ) from exc


def get_job_dir(jobid: int, job_root_dir: Path = Depends(get_job_root_dir)) -> Path:
    """Get directory where input and output files of a job reside.

<<<<<<< HEAD
    :param jobid: The job identifier.
    :param job_root_dir: Directory in which all jobs are stored.
    :return: Directory of job.
    """
    job_dir = job_root_dir / str(jobid)
    # TODO check it exist and is directory
    # unable to use pydantic.types.DirectoryPath as raises:
    # AttributeError: type object 'DirectoryPath' has no attribute '_flavour'
    return Path(job_dir)


def get_dir_of_completed_job(
    job: Job = Depends(retrieve_job),
    job_dir: Path = Depends(get_job_dir),
) -> Path:
    """Get directory of a completed job.

    :param job: A job in any state.
    :param job_dir: Directory of job.
    :raises HTTPException: When job is not completed.
    :return: Directory of a completed job.
=======
    Args:
        jobid: identifier of job instance.
        job_dao: JobDAO object.
        user: Current active user.
        context: Context with destinations.

    Raises:
        HTTPException: When job is not found or user is not allowed to see job.

    Returns:
        stdout of job.
>>>>>>> 93243585
    """
    if job.state not in {"ok", "error"}:
        raise HTTPException(
            status_code=status.HTTP_425_TOO_EARLY,
            detail="Job has not completed",
        )
    return job_dir


@router.get("/{jobid}/files/{path:path}", response_class=FileResponse)
def retrieve_job_files(
    path: str,
    job_dir: Path = Depends(get_dir_of_completed_job),
) -> FileResponse:
    """Retrieve files from a completed job.

    :param path: Path to file that job has produced.
    :param job_dir: Directory with job output files.
    :raises HTTPException: When file is not found or is outside job directory.
    :return: The file content.
    """
    try:
        full_path = (job_dir / path).expanduser().resolve(strict=True)
        if not full_path.is_relative_to(job_dir):
            raise FileNotFoundError()
        # TODO if path == '' or path is directory then return file listing?
        # Similar to AWS S3 ListObjectsV2 or Webdav PROPFIND
        if not full_path.is_file():
            raise FileNotFoundError()
    except FileNotFoundError as exc:
        raise HTTPException(
            status_code=status.HTTP_404_NOT_FOUND,
            detail="File not found",
        ) from exc
    return FileResponse(
        full_path,
        filename=path,
        # Allow browser to render file,
        # instead of always presenting save as dialog.
        content_disposition_type="inline",
    )


@router.get("/{jobid}/stdout", response_class=FileResponse)
def retrieve_job_stdout(
    job_dir: Path = Depends(get_dir_of_completed_job),
) -> FileResponse:
    """Retrieve the jobs standard output.

    :param job_dir: Directory with job output files.
    :return: Content of standard output.
    """
    return retrieve_job_files("stdout.txt", job_dir)


@router.get("/{jobid}/stderr", response_class=FileResponse)
def retrieve_job_stderr(
    job_dir: Path = Depends(get_dir_of_completed_job),
) -> FileResponse:
    """Retrieve the jobs standard error.

    :param job_dir: Directory with job output files.
    :return: Content of standard error.
    """
    return retrieve_job_files("stderr.txt", job_dir)<|MERGE_RESOLUTION|>--- conflicted
+++ resolved
@@ -90,10 +90,12 @@
 def get_job_dir(jobid: int, job_root_dir: Path = Depends(get_job_root_dir)) -> Path:
     """Get directory where input and output files of a job reside.
 
-<<<<<<< HEAD
-    :param jobid: The job identifier.
-    :param job_root_dir: Directory in which all jobs are stored.
-    :return: Directory of job.
+    Args:
+        jobid: The job identifier.
+        job_root_dir: Directory in which all jobs are stored.
+
+    Returns:
+        Directory of job.
     """
     job_dir = job_root_dir / str(jobid)
     # TODO check it exist and is directory
@@ -108,23 +110,15 @@
 ) -> Path:
     """Get directory of a completed job.
 
-    :param job: A job in any state.
-    :param job_dir: Directory of job.
-    :raises HTTPException: When job is not completed.
-    :return: Directory of a completed job.
-=======
     Args:
-        jobid: identifier of job instance.
-        job_dao: JobDAO object.
-        user: Current active user.
-        context: Context with destinations.
+        job: A job in any state.
+        job_dir: Directory of job.
 
     Raises:
-        HTTPException: When job is not found or user is not allowed to see job.
+        HTTPException: When job is not completed.
 
     Returns:
-        stdout of job.
->>>>>>> 93243585
+        Directory of a completed job.
     """
     if job.state not in {"ok", "error"}:
         raise HTTPException(
@@ -141,10 +135,15 @@
 ) -> FileResponse:
     """Retrieve files from a completed job.
 
-    :param path: Path to file that job has produced.
-    :param job_dir: Directory with job output files.
-    :raises HTTPException: When file is not found or is outside job directory.
-    :return: The file content.
+    Args:
+        path: Path to file that job has produced.
+        job_dir: Directory with job output files.
+
+    Raises:
+        HTTPException: When file is not found or is outside job directory.
+
+    Returns:
+        The file content.
     """
     try:
         full_path = (job_dir / path).expanduser().resolve(strict=True)
@@ -174,8 +173,11 @@
 ) -> FileResponse:
     """Retrieve the jobs standard output.
 
-    :param job_dir: Directory with job output files.
-    :return: Content of standard output.
+    Args:
+        job_dir: Directory with job output files.
+
+    Returns:
+        Content of standard output.
     """
     return retrieve_job_files("stdout.txt", job_dir)
 
@@ -186,7 +188,10 @@
 ) -> FileResponse:
     """Retrieve the jobs standard error.
 
-    :param job_dir: Directory with job output files.
-    :return: Content of standard error.
+    Args:
+        job_dir: Directory with job output files.
+
+    Returns:
+        Content of standard error.
     """
     return retrieve_job_files("stderr.txt", job_dir)