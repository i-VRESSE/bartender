from pathlib import Path
from typing import List

from fastapi import APIRouter, Depends, HTTPException
from fastapi.responses import FileResponse
from sqlalchemy.exc import NoResultFound
from starlette import status

from bartender.context import Context, get_context, get_job_root_dir
from bartender.db.dao.job_dao import JobDAO
from bartender.db.models.job_model import CompletedStates, Job
from bartender.db.models.user import User
from bartender.filesystems.queue import FileStagingQueue, get_file_staging_queue
from bartender.web.api.job.schema import JobModelDTO
from bartender.web.api.job.sync import sync_state, sync_states
from bartender.web.users.manager import current_active_user

router = APIRouter()


@router.get("/", response_model=List[JobModelDTO])
async def retrieve_jobs(  # noqa: WPS211
    limit: int = 10,
    offset: int = 0,
    job_dao: JobDAO = Depends(),
    user: User = Depends(current_active_user),
    context: Context = Depends(get_context),
    file_staging_queue: FileStagingQueue = Depends(get_file_staging_queue),
) -> List[Job]:
    """Retrieve all jobs of user from the database.

    Args:
        limit: limit of jobs.
        offset: offset of jobs.
        job_dao: JobDAO object.
        user: Current active user.
        context: Context with destinations.
        file_staging_queue: When scheduler reports job is complete.
            The output files need to be copied back.
            Use queue to perform download outside request/response handling.

    Returns:
        stream of jobs.
    """
    # TODO now list jobs that user submitted,
    # later also list jobs which are visible by admin
    # or are shared with current user
    jobs = await job_dao.get_all_jobs(limit=limit, offset=offset, user=user)
    # get current state for each job from scheduler
    await sync_states(
        jobs,
        context.destinations,
        job_dao,
        file_staging_queue,
    )
    return jobs


@router.get("/{jobid}", response_model=JobModelDTO)
async def retrieve_job(
    jobid: int,
    job_dao: JobDAO = Depends(),
    user: User = Depends(current_active_user),
    context: Context = Depends(get_context),
    file_staging_queue: FileStagingQueue = Depends(get_file_staging_queue),
) -> Job:
    """Retrieve specific job from the database.

    Args:
        jobid: identifier of job instance.
        job_dao: JobDAO object.
        user: Current active user.
        context: Context with destinations.
        file_staging_queue: When scheduler reports job is complete.
            The output files need to be copied back.
            Use queue to perform download outside request/response handling.

    Raises:
        HTTPException: When job is not found or user is not allowed to see job.

    Returns:
        job models.
    """
    try:
        # TODO now gets job that user submitted,
        # later also list jobs which are visible by admin
        # or are shared with current user
        # TODO When job has state==ok then include URL to applications result page
        # TODO When job has state==error then include URL to error page
        job = await job_dao.get_job(jobid=jobid, user=user)
        if job.destination is not None:
            destination = context.destinations[job.destination]
            await sync_state(
                job,
                job_dao,
                destination,
                file_staging_queue,
            )
        return job
    except NoResultFound as exc:
        raise HTTPException(
            status_code=status.HTTP_404_NOT_FOUND,
            detail="Job not found",
        ) from exc


def get_job_dir(jobid: int, job_root_dir: Path = Depends(get_job_root_dir)) -> Path:
    """Get directory where input and output files of a job reside.

    Args:
        jobid: The job identifier.
        job_root_dir: Directory in which all jobs are stored.

    Returns:
        Directory of job.
    """
    job_dir = job_root_dir / str(jobid)
    # TODO check it exist and is directory
    # unable to use pydantic.types.DirectoryPath as raises:
    # AttributeError: type object 'DirectoryPath' has no attribute '_flavour'
    return Path(job_dir)


def get_dir_of_completed_job(
    job: Job = Depends(retrieve_job),
    job_dir: Path = Depends(get_job_dir),
) -> Path:
    """Get directory of a completed job.

    Args:
        job: A job in any state.
        job_dir: Directory of job.

    Raises:
        HTTPException: When job is not completed.

    Returns:
        Directory of a completed job.
    """
<<<<<<< HEAD
    job = await retrieve_job(
        jobid=jobid,
        job_dao=job_dao,
        user=user,
        context=context,
    )
    if job.state not in CompletedStates:
=======
    if job.state not in {"ok", "error"}:
>>>>>>> 5bdc5540
        raise HTTPException(
            status_code=status.HTTP_425_TOO_EARLY,
            detail="Job has not completed",
        )
<<<<<<< HEAD
    stdout: Path = context.job_root_dir / str(jobid) / "stdout.txt"
    return FileResponse(stdout)
=======
    return job_dir


@router.get("/{jobid}/files/{path:path}", response_class=FileResponse)
def retrieve_job_files(
    path: str,
    job_dir: Path = Depends(get_dir_of_completed_job),
) -> FileResponse:
    """Retrieve files from a completed job.

    Args:
        path: Path to file that job has produced.
        job_dir: Directory with job output files.

    Raises:
        HTTPException: When file is not found or is outside job directory.

    Returns:
        The file content.
    """
    try:
        full_path = (job_dir / path).expanduser().resolve(strict=True)
        if not full_path.is_relative_to(job_dir):
            raise FileNotFoundError()
        # TODO if path == '' or path is directory then return file listing?
        # Similar to AWS S3 ListObjectsV2 or Webdav PROPFIND
        if not full_path.is_file():
            raise FileNotFoundError()
    except FileNotFoundError as exc:
        raise HTTPException(
            status_code=status.HTTP_404_NOT_FOUND,
            detail="File not found",
        ) from exc
    return FileResponse(
        full_path,
        filename=path,
        # Allow browser to render file,
        # instead of always presenting save as dialog.
        content_disposition_type="inline",
    )


@router.get("/{jobid}/stdout", response_class=FileResponse)
def retrieve_job_stdout(
    job_dir: Path = Depends(get_dir_of_completed_job),
) -> FileResponse:
    """Retrieve the jobs standard output.

    Args:
        job_dir: Directory with job output files.

    Returns:
        Content of standard output.
    """
    return retrieve_job_files("stdout.txt", job_dir)


@router.get("/{jobid}/stderr", response_class=FileResponse)
def retrieve_job_stderr(
    job_dir: Path = Depends(get_dir_of_completed_job),
) -> FileResponse:
    """Retrieve the jobs standard error.

    Args:
        job_dir: Directory with job output files.

    Returns:
        Content of standard error.
    """
    return retrieve_job_files("stderr.txt", job_dir)
>>>>>>> 5bdc5540
<|MERGE_RESOLUTION|>--- conflicted
+++ resolved
@@ -137,25 +137,11 @@
     Returns:
         Directory of a completed job.
     """
-<<<<<<< HEAD
-    job = await retrieve_job(
-        jobid=jobid,
-        job_dao=job_dao,
-        user=user,
-        context=context,
-    )
     if job.state not in CompletedStates:
-=======
-    if job.state not in {"ok", "error"}:
->>>>>>> 5bdc5540
         raise HTTPException(
             status_code=status.HTTP_425_TOO_EARLY,
             detail="Job has not completed",
         )
-<<<<<<< HEAD
-    stdout: Path = context.job_root_dir / str(jobid) / "stdout.txt"
-    return FileResponse(stdout)
-=======
     return job_dir
 
 
@@ -225,5 +211,4 @@
     Returns:
         Content of standard error.
     """
-    return retrieve_job_files("stderr.txt", job_dir)
->>>>>>> 5bdc5540
+    return retrieve_job_files("stderr.txt", job_dir)