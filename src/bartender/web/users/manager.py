--- conflicted
+++ resolved
@@ -1,7 +1,7 @@
 from typing import Annotated, Any, AsyncGenerator, Optional
 from uuid import UUID
 
-from fastapi import Depends, Response, status
+from fastapi import Depends, Response
 from fastapi.security import HTTPBearer
 from fastapi_users import BaseUserManager, FastAPIUsers, UUIDIDMixin
 from fastapi_users.authentication import (
@@ -14,13 +14,8 @@
     TransportLogoutNotSupportedError,
 )
 from fastapi_users.authentication.transport.bearer import BearerResponse
-<<<<<<< HEAD
-from fastapi_users.openapi import OpenAPIResponseType
-from fastapi_users_db_sqlalchemy import SQLAlchemyUserDatabase
-=======
 from fastapi_users.jwt import generate_jwt
 from fastapi_users.openapi import OpenAPIResponseType
->>>>>>> 0a685151
 from httpx_oauth.clients.github import GitHubOAuth2
 from starlette import status
 
@@ -154,17 +149,10 @@
 
     @staticmethod
     def get_openapi_login_responses_success() -> OpenAPIResponseType:
-<<<<<<< HEAD
-        """Return a dictionary to use for the openapi responses route parameter.
-
-        Returns:
-            An OpenAPI response
-=======
         """Openapi response when login is success.
 
         Returns:
             A reponse.
->>>>>>> 0a685151
         """
         return {
             status.HTTP_200_OK: {
@@ -186,17 +174,10 @@
 
     @staticmethod
     def get_openapi_logout_responses_success() -> OpenAPIResponseType:
-<<<<<<< HEAD
-        """Return a dictionary to use for the openapi responses route parameter.
-
-        Returns:
-            An OpenAPI response
-=======
         """Openapi response when logout is success.
 
         Returns:
             A reponse.
->>>>>>> 0a685151
         """
         return {}
 
