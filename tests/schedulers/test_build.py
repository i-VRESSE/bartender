import pytest
from pydantic import RedisDsn

from bartender.schedulers.abstract import AbstractScheduler
from bartender.schedulers.arq import ArqScheduler, ArqSchedulerConfig
from bartender.schedulers.build import SchedulerConfig, build
from bartender.schedulers.memory import MemoryScheduler, MemorySchedulerConfig
from bartender.schedulers.slurm import SlurmScheduler, SlurmSchedulerConfig


<<<<<<< HEAD
async def run_it(config: SchedulerConfig, expected: AbstractScheduler) -> None:
    result = build(config)
    try:  # noqa: WPS501
=======
@pytest.mark.anyio
async def test_memory_scheduler() -> None:
    try:
        config = MemorySchedulerConfig()

        result = build(config)

        expected = MemoryScheduler(config)
>>>>>>> e2e0cd6a
        assert result == expected
    finally:
        await result.close()
        await expected.close()


@pytest.mark.anyio
<<<<<<< HEAD
async def test_single_memory_scheduler() -> None:
    config = MemorySchedulerConfig()
    expected = MemoryScheduler(config)
    await run_it(config, expected)


@pytest.mark.anyio
async def test_single_localsimplist_slurm_scheduler() -> None:
    config = SlurmSchedulerConfig()
    expected = SlurmScheduler(config)
    await run_it(config, expected)
=======
async def test_slurm_scheduler() -> None:
    try:
        config = SlurmSchedulerConfig()
>>>>>>> e2e0cd6a


@pytest.mark.anyio
async def test_single_localsimplist_arq_scheduler(redis_dsn: RedisDsn) -> None:
    config = ArqSchedulerConfig(redis_dsn=redis_dsn)
    expected = ArqScheduler(config)
    await run_it(config, expected)<|MERGE_RESOLUTION|>--- conflicted
+++ resolved
@@ -8,20 +8,9 @@
 from bartender.schedulers.slurm import SlurmScheduler, SlurmSchedulerConfig
 
 
-<<<<<<< HEAD
 async def run_it(config: SchedulerConfig, expected: AbstractScheduler) -> None:
     result = build(config)
     try:  # noqa: WPS501
-=======
-@pytest.mark.anyio
-async def test_memory_scheduler() -> None:
-    try:
-        config = MemorySchedulerConfig()
-
-        result = build(config)
-
-        expected = MemoryScheduler(config)
->>>>>>> e2e0cd6a
         assert result == expected
     finally:
         await result.close()
@@ -29,7 +18,6 @@
 
 
 @pytest.mark.anyio
-<<<<<<< HEAD
 async def test_single_memory_scheduler() -> None:
     config = MemorySchedulerConfig()
     expected = MemoryScheduler(config)
@@ -37,19 +25,14 @@
 
 
 @pytest.mark.anyio
-async def test_single_localsimplist_slurm_scheduler() -> None:
+async def test_single_local_slurm_scheduler() -> None:
     config = SlurmSchedulerConfig()
     expected = SlurmScheduler(config)
     await run_it(config, expected)
-=======
-async def test_slurm_scheduler() -> None:
-    try:
-        config = SlurmSchedulerConfig()
->>>>>>> e2e0cd6a
 
 
 @pytest.mark.anyio
-async def test_single_localsimplist_arq_scheduler(redis_dsn: RedisDsn) -> None:
+async def test_single_local_arq_scheduler(redis_dsn: RedisDsn) -> None:
     config = ArqSchedulerConfig(redis_dsn=redis_dsn)
     expected = ArqScheduler(config)
     await run_it(config, expected)