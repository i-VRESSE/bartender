import contextlib
from pathlib import Path
from typing import Any, AsyncGenerator, Dict, Generator, TypedDict
from uuid import UUID

import pytest
from fastapi import FastAPI
from httpx import AsyncClient
from sqlalchemy.ext.asyncio import AsyncEngine, AsyncSession, create_async_engine
from sqlalchemy.orm import sessionmaker
from starlette import status
from testcontainers.redis import RedisContainer

from bartender.config import ApplicatonConfiguration, Config, get_config
from bartender.context import Context, get_context
from bartender.db.dao.user_dao import get_user_db
from bartender.db.dependencies import get_db_session
from bartender.db.utils import create_database, drop_database
from bartender.destinations import Destination, DestinationConfig
from bartender.filesystems.local import LocalFileSystem, LocalFileSystemConfig
from bartender.picker import pick_first
from bartender.schedulers.memory import MemoryScheduler, MemorySchedulerConfig
from bartender.settings import settings
from bartender.web.application import get_app


@pytest.fixture(scope="session")
def anyio_backend() -> str:
    """Backend for anyio pytest plugin.

    Returns:
        backend name.
    """
    return "asyncio"


@pytest.fixture(scope="session")
async def _engine() -> AsyncGenerator[AsyncEngine, None]:
    """Create engine and databases.

    Yields:
        new engine.
    """
    from bartender.db.meta import meta  # noqa: WPS433
    from bartender.db.models import load_all_models  # noqa: WPS433

    load_all_models()

    await create_database()

    engine = create_async_engine(str(settings.db_url))
    async with engine.begin() as conn:
        await conn.run_sync(meta.create_all)

    try:
        yield engine
    finally:
        await engine.dispose()
        await drop_database()


@pytest.fixture
async def dbsession(
    _engine: AsyncEngine,
) -> AsyncGenerator[AsyncSession, None]:
    """Get session to database.

    Fixture that returns a SQLAlchemy session with a SAVEPOINT, and the rollback to it
    after the test completes.

    Args:
        _engine: current engine.

    Yields:
        async session.
    """
    connection = await _engine.connect()
    trans = await connection.begin()

    session_maker = sessionmaker(
        connection,
        expire_on_commit=False,
        class_=AsyncSession,
    )
    session = session_maker()

    try:
        yield session
    finally:
        await session.close()
        await trans.rollback()
        await connection.close()


@pytest.fixture
def job_root_dir(tmp_path: Path) -> Path:
    root = tmp_path / "jobs"
    root.mkdir()
    return root


@pytest.fixture
def demo_applications() -> dict[str, ApplicatonConfiguration]:
    return {
        "app1": ApplicatonConfiguration(
            command="wc $config",
            config="job.ini",
            allowed_roles=[],
        ),
    }


@pytest.fixture
async def demo_destination() -> AsyncGenerator[Destination, None]:
    destination = Destination(
        scheduler=MemoryScheduler(MemorySchedulerConfig()),
        filesystem=LocalFileSystem(),
    )
    yield destination
    await destination.close()


@pytest.fixture
async def demo_destinations(demo_destination: Destination) -> dict[str, Destination]:
    return {"dest1": demo_destination}


@pytest.fixture
def demo_config(
    job_root_dir: Path,
    demo_applications: dict[str, ApplicatonConfiguration],
) -> Config:
    return Config(
        applications=demo_applications,
        job_root_dir=job_root_dir,
        destinations={
            "dest1": DestinationConfig(
                scheduler=MemorySchedulerConfig(),
                filesystem=LocalFileSystemConfig(),
            ),
        },
    )


@pytest.fixture
def demo_context(
    job_root_dir: Path,
    demo_applications: dict[str, ApplicatonConfiguration],
    demo_destinations: dict[str, Destination],
) -> Context:
    return Context(
        destination_picker=pick_first,
        job_root_dir=job_root_dir,
        applications=demo_applications,
        destinations=demo_destinations,
    )


@pytest.fixture
def fastapi_app(
    dbsession: AsyncSession,
    demo_config: Config,
    demo_context: Context,
) -> FastAPI:
    """Fixture for creating FastAPI app.

    Returns:
        fastapi app with mocked dependencies.
    """
    application = get_app()
    application.dependency_overrides[get_db_session] = lambda: dbsession
    application.dependency_overrides[get_config] = lambda: demo_config
    application.dependency_overrides[get_context] = lambda: demo_context
    settings.secret = "testsecret"  # noqa: S105
    return application


@pytest.fixture
async def client(
    fastapi_app: FastAPI,
    anyio_backend: Any,
) -> AsyncGenerator[AsyncClient, None]:
    """Fixture that creates client for requesting server.

    Args:
        fastapi_app: the application.

    Yields:
        client for the app.
    """
    async with AsyncClient(app=fastapi_app, base_url="http://test") as ac:
        yield ac


<<<<<<< HEAD
MockUser = TypedDict("MockUser", {"id": str, "email": str, "password": str})


@pytest.fixture
async def current_user_model(fastapi_app: FastAPI, client: AsyncClient) -> MockUser:
    new_user = {"email": "me@example.com", "password": "mysupersecretpassword"}
    register_url = fastapi_app.url_path_for("register:register")
    response = await client.post(register_url, json=new_user)
    body = response.json()
    body["password"] = new_user["password"]
    return body


@pytest.fixture
def current_user_id(current_user_model: MockUser) -> str:
    return current_user_model["id"]


@pytest.fixture
async def current_user_token(
    fastapi_app: FastAPI,
    client: AsyncClient,
    current_user_model: MockUser,
) -> str:
    """Registers dummy user and returns its auth token.

    Returns:
        token
    """
=======
async def new_user_token(
    email: str,
    password: str,
    fastapi_app: FastAPI,
    client: AsyncClient,
) -> str:
    new_user = {"email": email, "password": password}
    register_url = fastapi_app.url_path_for("register:register")
    await client.post(register_url, json=new_user)

>>>>>>> 56e2fa2a
    login_url = fastapi_app.url_path_for("auth:local.login")
    login_response = await client.post(
        login_url,
        data={
            "grant_type": "password",
            "username": current_user_model["email"],
            "password": current_user_model["password"],
        },
    )
    return login_response.json()["access_token"]


@pytest.fixture
async def current_user_token(fastapi_app: FastAPI, client: AsyncClient) -> str:
    """Registers dummy user and returns its auth token.

    :return: token
    """
    return await new_user_token(
        "me@example.com",
        "mysupersecretpassword",
        fastapi_app,
        client,
    )


@pytest.fixture
def auth_headers(current_user_token: str) -> Dict[str, str]:
    """Headers for AsyncClient to do authenticated requests.

    Returns:
        Headers needed for auth.
    """
    return {"Authorization": f"Bearer {current_user_token}"}


@pytest.fixture
async def second_user_token(fastapi_app: FastAPI, client: AsyncClient) -> str:
    """Registers second dummy user and returns its auth token.

    :return: token
    """
    return await new_user_token(
        "user2@example.com",
        "mysupersecretpassword2",
        fastapi_app,
        client,
    )


def redis_server() -> Generator[RedisContainer, None, None]:
    with RedisContainer("redis:7") as container:
        yield container


@pytest.fixture
def redis_dsn(redis_server: RedisContainer) -> str:
    host = redis_server.get_container_host_ip()
    port = redis_server.get_exposed_port(redis_server.port_to_expose)
    return f"redis://{host}:{port}/0"


@pytest.fixture
async def current_user_is_super(dbsession: AsyncSession, current_user_id: str) -> None:
    # First user can not become super user by calling routes,
    # Must make user user super by talking to db directly.
    get_user_db_context = contextlib.asynccontextmanager(get_user_db)
    async with get_user_db_context(dbsession) as user_db:
        user = await user_db.get(UUID(current_user_id))
        if user is None:
            raise ValueError(f"User with {current_user_id} id not found")
        await user_db.give_super_powers(user)


@pytest.fixture
def app_with_roles(
    fastapi_app: FastAPI,
    demo_applications: dict[str, ApplicatonConfiguration],
) -> FastAPI:
    demo_applications["app1"].allowed_roles = ["role1"]
    return fastapi_app


@pytest.fixture
async def current_user_with_role(
    app_with_roles: FastAPI,
    current_user_is_super: None,
    current_user_id: str,
    auth_headers: Dict[str, str],
    client: AsyncClient,
) -> None:
    url = app_with_roles.url_path_for(
        "grant_role_to_user",
        role_id="role1",
        user_id=current_user_id,
    )
    response = await client.put(url, headers=auth_headers)
    assert response.status_code == status.HTTP_200_OK
    assert response.json() == ["role1"]<|MERGE_RESOLUTION|>--- conflicted
+++ resolved
@@ -192,17 +192,27 @@
         yield ac
 
 
-<<<<<<< HEAD
+async def new_user(
+    email: str,
+    password: str,
+    fastapi_app: FastAPI,
+    client: AsyncClient,
+) -> Any:
+    new_user = {"email": email, "password": password}
+    register_url = fastapi_app.url_path_for("register:register")
+    return await client.post(register_url, json=new_user)
+
+
 MockUser = TypedDict("MockUser", {"id": str, "email": str, "password": str})
 
 
 @pytest.fixture
 async def current_user_model(fastapi_app: FastAPI, client: AsyncClient) -> MockUser:
-    new_user = {"email": "me@example.com", "password": "mysupersecretpassword"}
-    register_url = fastapi_app.url_path_for("register:register")
-    response = await client.post(register_url, json=new_user)
+    email = "me@example.com"
+    password = "mysupersecretpassword"  # noqa: S105 needed for tests
+    response = await new_user(email, password, fastapi_app, client)
     body = response.json()
-    body["password"] = new_user["password"]
+    body["password"] = password
     return body
 
 
@@ -211,50 +221,38 @@
     return current_user_model["id"]
 
 
-@pytest.fixture
-async def current_user_token(
-    fastapi_app: FastAPI,
-    client: AsyncClient,
-    current_user_model: MockUser,
-) -> str:
-    """Registers dummy user and returns its auth token.
-
-    Returns:
-        token
-    """
-=======
 async def new_user_token(
     email: str,
     password: str,
     fastapi_app: FastAPI,
     client: AsyncClient,
 ) -> str:
-    new_user = {"email": email, "password": password}
-    register_url = fastapi_app.url_path_for("register:register")
-    await client.post(register_url, json=new_user)
-
->>>>>>> 56e2fa2a
+    await new_user(email, password, fastapi_app, client)
     login_url = fastapi_app.url_path_for("auth:local.login")
     login_response = await client.post(
         login_url,
         data={
             "grant_type": "password",
-            "username": current_user_model["email"],
-            "password": current_user_model["password"],
+            "username": email,
+            "password": password,
         },
     )
     return login_response.json()["access_token"]
 
 
 @pytest.fixture
-async def current_user_token(fastapi_app: FastAPI, client: AsyncClient) -> str:
+async def current_user_token(
+    fastapi_app: FastAPI,
+    client: AsyncClient,
+    current_user_model: MockUser,
+) -> str:
     """Registers dummy user and returns its auth token.
 
     :return: token
     """
     return await new_user_token(
-        "me@example.com",
-        "mysupersecretpassword",
+        current_user_model["email"],
+        current_user_model["password"],
         fastapi_app,
         client,
     )
@@ -284,6 +282,7 @@
     )
 
 
+@pytest.fixture
 def redis_server() -> Generator[RedisContainer, None, None]:
     with RedisContainer("redis:7") as container:
         yield container
