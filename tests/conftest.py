--- conflicted
+++ resolved
@@ -235,11 +235,7 @@
 
 @pytest.fixture
 async def second_user_token(fastapi_app: FastAPI, client: AsyncClient) -> str:
-<<<<<<< HEAD
-    """Registers scond dummy user and returns its auth token.
-=======
     """Registers second dummy user and returns its auth token.
->>>>>>> 56e2fa2a
 
     :return: token
     """
@@ -248,9 +244,6 @@
         "mysupersecretpassword2",
         fastapi_app,
         client,
-<<<<<<< HEAD
-    )
-=======
     )
 
 
@@ -263,5 +256,4 @@
 def redis_dsn(redis_server: RedisContainer) -> str:
     host = redis_server.get_container_host_ip()
     port = redis_server.get_exposed_port(redis_server.port_to_expose)
-    return f"redis://{host}:{port}/0"
->>>>>>> 56e2fa2a
+    return f"redis://{host}:{port}/0"