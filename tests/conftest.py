from pathlib import Path
from typing import Any, AsyncGenerator, Callable, Dict, Generator

import pytest
from fastapi import FastAPI
from httpx import AsyncClient
from sqlalchemy import select
from sqlalchemy.ext.asyncio import (
    AsyncEngine,
    AsyncSession,
    async_scoped_session,
    create_async_engine,
)
from sqlalchemy.orm import sessionmaker
from testcontainers.redis import RedisContainer

from bartender.config import ApplicatonConfiguration, Config, get_config
from bartender.context import Context, get_context
from bartender.db.dependencies import get_db_session
from bartender.db.models.user import User
from bartender.db.utils import create_database, drop_database
from bartender.destinations import Destination, DestinationConfig
from bartender.filesystems.local import LocalFileSystem, LocalFileSystemConfig
from bartender.filesystems.queue import (
    FileStagingQueue,
    build_file_staging_queue,
    get_file_staging_queue,
    stop_file_staging_queue,
)
from bartender.picker import pick_first
from bartender.schedulers.memory import MemoryScheduler, MemorySchedulerConfig
from bartender.settings import settings
from bartender.web.application import get_app


@pytest.fixture(scope="session")
def anyio_backend() -> str:
    """Backend for anyio pytest plugin.

    Returns:
        backend name.
    """
    return "asyncio"


@pytest.fixture(scope="session")
async def _engine() -> AsyncGenerator[AsyncEngine, None]:
    """Create engine and databases.

    Yields:
        new engine.
    """
    from bartender.db.meta import meta  # noqa: WPS433
    from bartender.db.models import load_all_models  # noqa: WPS433

    load_all_models()

    await create_database()

    engine = create_async_engine(str(settings.db_url))
    async with engine.begin() as conn:
        await conn.run_sync(meta.create_all)

    try:
        yield engine
    finally:
        await engine.dispose()
        await drop_database()


@pytest.fixture
async def dbsession(
    _engine: AsyncEngine,
) -> AsyncGenerator[AsyncSession, None]:
    """Get session to database.

    Args:
        _engine: current engine.

    Yields:
        async session.
    """
    connection = await _engine.connect()
    trans = await connection.begin()

    session_maker = sessionmaker(
        connection,
        expire_on_commit=False,
        class_=AsyncSession,
    )
    session = session_maker()

    try:
        yield session
    finally:
        await session.close()
        await trans.rollback()
        await connection.close()


@pytest.fixture
def session_maker(dbsession: AsyncSession) -> Callable[[], AsyncSession]:
    """Get session maker.

    Fixture that returns a SQLAlchemy session with a SAVEPOINT, and the rollback to it
    after the test completes.

    Args:
        dbsession: async session.

    Returns:
        session maker
    """
    # use same session everywhere so sqlalchemy does not get confused.
    return lambda: dbsession


@pytest.fixture
def job_root_dir(tmp_path: Path) -> Path:
    root = tmp_path / "jobs"
    root.mkdir()
    return root


@pytest.fixture
def demo_applications() -> dict[str, ApplicatonConfiguration]:
    return {
        "app1": ApplicatonConfiguration(
            command="wc $config",
            config="job.ini",
        ),
    }


@pytest.fixture
async def demo_destination() -> AsyncGenerator[Destination, None]:
    destination = Destination(
        scheduler=MemoryScheduler(MemorySchedulerConfig()),
        filesystem=LocalFileSystem(),
    )
    yield destination
    await destination.close()


@pytest.fixture
async def demo_destinations(demo_destination: Destination) -> dict[str, Destination]:
    return {"dest1": demo_destination}


@pytest.fixture
def demo_config(
    job_root_dir: Path,
    demo_applications: dict[str, ApplicatonConfiguration],
) -> Config:
    return Config(
        applications=demo_applications,
        job_root_dir=job_root_dir,
        destinations={
            "dest1": DestinationConfig(
                scheduler=MemorySchedulerConfig(),
                filesystem=LocalFileSystemConfig(),
            ),
        },
    )


@pytest.fixture
def demo_context(
    job_root_dir: Path,
    demo_applications: dict[str, ApplicatonConfiguration],
    demo_destinations: dict[str, Destination],
) -> Context:
    return Context(
        destination_picker=pick_first,
        job_root_dir=job_root_dir,
        applications=demo_applications,
        destinations=demo_destinations,
    )


@pytest.fixture
async def demo_file_staging_queue(
    demo_config: Config,
    demo_context: Context,
    session_maker: async_scoped_session,
) -> AsyncGenerator[FileStagingQueue, None]:
    queue, task = build_file_staging_queue(
        demo_config.job_root_dir,
        demo_context.destinations,
        session_maker,
    )
    yield queue
    await stop_file_staging_queue(task)


@pytest.fixture
async def fastapi_app(
    dbsession: AsyncSession,
    demo_config: Config,
    demo_context: Context,
    demo_file_staging_queue: FileStagingQueue,
) -> FastAPI:
    """Fixture for creating FastAPI app.

    Returns:
        fastapi app with mocked dependencies.
    """
    application = get_app()
    application.dependency_overrides[get_db_session] = lambda: dbsession
    application.dependency_overrides[get_config] = lambda: demo_config
    application.dependency_overrides[get_context] = lambda: demo_context
    application.dependency_overrides[
        get_file_staging_queue
    ] = lambda: demo_file_staging_queue
    settings.secret = "testsecret"  # noqa: S105
    return application


@pytest.fixture
async def client(
    fastapi_app: FastAPI,
    anyio_backend: Any,
) -> AsyncGenerator[AsyncClient, None]:
    """Fixture that creates client for requesting server.

    Args:
        fastapi_app: the application.

    Yields:
        client for the app.
    """
    async with AsyncClient(app=fastapi_app, base_url="http://test") as ac:
        yield ac


async def new_user_token(
    email: str,
    password: str,
    fastapi_app: FastAPI,
    client: AsyncClient,
) -> str:
    new_user = {"email": email, "password": password}
    register_url = fastapi_app.url_path_for("register:register")
    await client.post(register_url, json=new_user)

    login_url = fastapi_app.url_path_for("auth:local.login")
    login_response = await client.post(
        login_url,
        data={
            "grant_type": "password",
            "username": new_user["email"],
            "password": new_user["password"],
        },
    )
    return login_response.json()["access_token"]


@pytest.fixture
async def current_user_token(fastapi_app: FastAPI, client: AsyncClient) -> str:
    """Registers dummy user and returns its auth token.

    :return: token
    """
    return await new_user_token(
        "me@example.com",
        "mysupersecretpassword",
        fastapi_app,
        client,
    )


@pytest.fixture
def auth_headers(current_user_token: str) -> Dict[str, str]:
    """Headers for AsyncClient to do authenticated requests.

    Returns:
        Headers needed for auth.
    """
    return {"Authorization": f"Bearer {current_user_token}"}


@pytest.fixture
<<<<<<< HEAD
async def current_user(dbsession: AsyncSession, current_user_token: str) -> User:
    query = select(User).where(User.email == "me@example.com")
    result = await dbsession.execute(query)
    return result.unique().scalar_one()
=======
async def second_user_token(fastapi_app: FastAPI, client: AsyncClient) -> str:
    """Registers second dummy user and returns its auth token.

    :return: token
    """
    return await new_user_token(
        "user2@example.com",
        "mysupersecretpassword2",
        fastapi_app,
        client,
    )
>>>>>>> 5bdc5540


@pytest.fixture
def redis_server() -> Generator[RedisContainer, None, None]:
    with RedisContainer("redis:7") as container:
        yield container


@pytest.fixture
def redis_dsn(redis_server: RedisContainer) -> str:
    host = redis_server.get_container_host_ip()
    port = redis_server.get_exposed_port(redis_server.port_to_expose)
    return f"redis://{host}:{port}/0"<|MERGE_RESOLUTION|>--- conflicted
+++ resolved
@@ -280,12 +280,13 @@
 
 
 @pytest.fixture
-<<<<<<< HEAD
 async def current_user(dbsession: AsyncSession, current_user_token: str) -> User:
     query = select(User).where(User.email == "me@example.com")
     result = await dbsession.execute(query)
     return result.unique().scalar_one()
-=======
+
+
+@pytest.fixture
 async def second_user_token(fastapi_app: FastAPI, client: AsyncClient) -> str:
     """Registers second dummy user and returns its auth token.
 
@@ -297,7 +298,6 @@
         fastapi_app,
         client,
     )
->>>>>>> 5bdc5540
 
 
 @pytest.fixture
