--- conflicted
+++ resolved
@@ -25,13 +25,9 @@
     state = Column(String(length=10), default="new", nullable=False)
     submitter_id = Column(GUID(), ForeignKey("user.id"), nullable=False)
     submitter: User = relationship("User", back_populates="jobs")
-<<<<<<< HEAD
     # Identifier for job used by the scheduler
     internal_id = Column(String(length=200))  # noqa: WPS432
-    created_on = Column(DateTime, default=datetime.utcnow, nullable=False)
-=======
     created_on = Column(DateTime(timezone=True), default=now, nullable=False)
->>>>>>> 4fed4314
     updated_on = Column(
         DateTime(timezone=True),
         onupdate=now,
