--- conflicted
+++ resolved
@@ -26,11 +26,8 @@
 asyncssh = "^2.13.1"
 pyyaml = "^6.0"
 arq = "^0.25.0"
-<<<<<<< HEAD
 pyjwt = { extras=["crypto"], version = "^2.7.0"}
-=======
 fs = "^2.4.16"
->>>>>>> fa472c2a
 
 [tool.poetry.group.dev.dependencies]
 pytest = "^7.0"
